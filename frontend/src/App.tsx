import React, { useState, useEffect, useRef } from 'react';
import { MapContainer, TileLayer, Marker, Popup, Polyline, useMap } from 'react-leaflet';
import L from 'leaflet';
import 'leaflet/dist/leaflet.css';
import './App.css';

// Fix for default markers in react-leaflet
delete (L.Icon.Default.prototype as unknown as Record<string, unknown>)._getIconUrl;
L.Icon.Default.mergeOptions({
  iconRetinaUrl: 'https://cdnjs.cloudflare.com/ajax/libs/leaflet/1.7.1/images/marker-icon-2x.png',
  iconUrl: 'https://cdnjs.cloudflare.com/ajax/libs/leaflet/1.7.1/images/marker-icon.png',
  shadowUrl: 'https://cdnjs.cloudflare.com/ajax/libs/leaflet/1.7.1/images/marker-shadow.png',
});

interface Coordinate {
  lng: number;
  lat: number;
}

interface AIResponse {
  timestamp: string;
  message: string;
  type: 'narrative' | 'conversation' | 'user-input' | 'loading';
  userMessage?: string;
}

// Custom marker icons
const createCustomIcon = (color: string) => {
  return L.divIcon({
    className: 'custom-marker',
    html: `<div style="background-color: ${color}; width: 20px; height: 20px; border-radius: 50%; border: 2px solid white; box-shadow: 0 2px 4px rgba(0,0,0,0.3);"></div>`,
    iconSize: [20, 20],
    iconAnchor: [10, 10]
  });
};

const startIcon = createCustomIcon('#4CAF50');
const endIcon = createCustomIcon('#F44336');
const currentIcon = createCustomIcon('#2196F3');

// Component to handle map clicks
function MapClickHandler({ 
  onMapClick, 
  isMapSelectionMode 
}: { 
  onMapClick: (event: L.LeafletMouseEvent) => void;
  isMapSelectionMode: boolean;
}) {
  const map = useMap();
  
  useEffect(() => {
    if (!isMapSelectionMode) return;
    
    const handleClick = (event: L.LeafletMouseEvent) => {
      onMapClick(event);
    };
    
    map.on('click', handleClick);
    
    return () => {
      map.off('click', handleClick);
    };
  }, [map, onMapClick, isMapSelectionMode]);
  
  return null;
}

// Walking state enum
type WalkingState = 'stopped' | 'walking' | 'paused';

function App() {
  const [routeUrl, setRouteUrl] = useState('');
  const [walkingPace, setWalkingPace] = useState(20);
  const [walkingState, setWalkingState] = useState<WalkingState>('stopped');
  const [coordinates, setCoordinates] = useState<Coordinate[]>([]);
  const [currentCoordinateIndex, setCurrentCoordinateIndex] = useState(0);
  const [aiResponses, setAiResponses] = useState<AIResponse[]>([]);
  const [currentCoordinate, setCurrentCoordinate] = useState<Coordinate | null>(null);
  const [mapCenter, setMapCenter] = useState<[number, number]>([51.505, -0.09]);
  const [mapZoom, setMapZoom] = useState(13);
  const [isProcessingRoute, setIsProcessingRoute] = useState(false);
  const [isValidUrl, setIsValidUrl] = useState(true);
  const [showCoordinates, setShowCoordinates] = useState(false);
  const [showWalkingStatus, setShowWalkingStatus] = useState(false);
  const [isMapSelectionMode, setIsMapSelectionMode] = useState(false);
  const [selectedStartPoint, setSelectedStartPoint] = useState<Coordinate | null>(null);
  const [selectedEndPoint, setSelectedEndPoint] = useState<Coordinate | null>(null);
  const [mapSelectionStep, setMapSelectionStep] = useState<'start' | 'end'>('start');
  const [userMessage, setUserMessage] = useState('');
  const [isUserInputActive, setIsUserInputActive] = useState(false);
<<<<<<< HEAD
  const isUserInputActiveRef = useRef<boolean>(false);
=======
>>>>>>> 31ad0458
  const userInputTimeoutRef = useRef<NodeJS.Timeout | null>(null);
  const walkingIntervalRef = useRef<NodeJS.Timeout | null>(null);
  const coordinateIntervalRef = useRef<NodeJS.Timeout | null>(null);
  const lastResponseRef = useRef<string>('');
  const isApiCallInProgressRef = useRef<boolean>(false);
  const walkingStateRef = useRef<WalkingState>('stopped');
  const lastAiCallTimeRef = useRef<number>(0);
  const totalDistanceTraveledRef = useRef<number>(0);
  const currentPaceRef = useRef<number>(20);
  const [nextAiCallTime, setNextAiCallTime] = useState<number>(0);
  const [countdown, setCountdown] = useState<number | null>(null);
  const countdownIntervalRef = useRef<NodeJS.Timeout | null>(null);

  // Update ref when state changes
  useEffect(() => {
    walkingStateRef.current = walkingState;
  }, [walkingState]);

  // Update pace ref when walking pace changes
  useEffect(() => {
    currentPaceRef.current = walkingPace;
    console.log(`Walking pace updated to: ${walkingPace} km/h`);
  }, [walkingPace]);

  // Extract coordinates from URL
  const extractCoordinatesFromUrl = async (url: string): Promise<Coordinate[]> => {
    try {
      // Check if it's a BRouter URL
      if (url.includes('brouter.damsy.net')) {
        const lonlatsMatch = url.match(/lonlats=([^&]+)/);
        if (lonlatsMatch) {
          const lonlats = lonlatsMatch[1];
          const coordPairs = lonlats.split(';');
          const coords: Coordinate[] = [];
          
          for (const pair of coordPairs) {
            const [lng, lat] = pair.split(',').map(Number);
            if (!isNaN(lng) && !isNaN(lat)) {
              coords.push({ lng, lat });
            }
          }
          
          if (coords.length >= 2) {
            console.log('Extracted BRouter coordinates:', coords);
            return coords;
          }
        }
        
        throw new Error('Could not extract coordinates from BRouter URL. Please make sure the URL contains lonlats parameter.');
      }
      
      throw new Error('Please use a BRouter URL. You can create routes at https://brouter.damsy.net/');
    } catch (error) {
      console.error('Error extracting coordinates:', error);
      throw error;
    }
  };

  // Get full route from OSRM API
  const getOSRMRoute = async (startCoord: Coordinate, endCoord: Coordinate): Promise<Coordinate[]> => {
    try {
      // OSRM API endpoint for routing
      const apiUrl = `https://router.project-osrm.org/route/v1/driving/${startCoord.lng},${startCoord.lat};${endCoord.lng},${endCoord.lat}?overview=full&geometries=geojson`
      
      console.log('Calling OSRM API:', apiUrl)
      
      const response = await fetch(apiUrl, {
        method: 'GET',
        headers: {
          'Accept': 'application/json'
        }
      })
      
      if (!response.ok) {
        console.error('OSRM API response not ok:', response.status, response.statusText)
        throw new Error(`OSRM API error: ${response.status}`)
      }
      
      const data = await response.json()
      console.log('OSRM API response:', data)
      
      if (data.routes && data.routes.length > 0) {
        const route = data.routes[0]
        if (route.geometry && route.geometry.coordinates) {
          console.log('Found route coordinates:', route.geometry.coordinates.length)
          // Convert from [lng, lat] to {lng, lat} format
          return route.geometry.coordinates.map((coord: [number, number]) => ({
            lng: coord[0],
            lat: coord[1]
          }))
        }
      }
      
      throw new Error('No route found in OSRM API response')
    } catch (error) {
      console.error('Error getting OSRM route:', error)
      
      // Fallback: create intermediate points between start and end
      console.log('Using fallback route generation for OSRM')
      const fallbackCoords: Coordinate[] = []
      const numPoints = 15 // More points for better route simulation
      
      for (let i = 0; i <= numPoints; i++) {
        const progress = i / numPoints
        const lng = startCoord.lng + (endCoord.lng - startCoord.lng) * progress
        const lat = startCoord.lat + (endCoord.lat - startCoord.lat) * progress
        fallbackCoords.push({ lng, lat })
      }
      
      return fallbackCoords
    }
  }

  // Validate BRouter URL
  const validateBRouterUrl = (url: string): boolean => {
    return url.includes('brouter.damsy.net') && url.includes('lonlats=');
  };

  // Handle URL input change
  const handleUrlChange = (e: React.ChangeEvent<HTMLInputElement>) => {
    const url = e.target.value;
    setRouteUrl(url);
    
    if (url.trim() === '') {
      setIsValidUrl(true);
      return;
    }
    
    const isValid = validateBRouterUrl(url);
    setIsValidUrl(isValid);
    
    // Auto-process if URL is valid
    if (isValid && !isProcessingRoute) {
      setTimeout(() => {
        processRouteUrl();
      }, 500); // Small delay to avoid processing while typing
    }
  };

  // Process route URL
  const processRouteUrl = async () => {
    if (!routeUrl.trim()) {
      return;
    }
    
    if (!validateBRouterUrl(routeUrl)) {
      return;
    }
    
    try {
      setIsProcessingRoute(true);
      console.log('Processing route URL:', routeUrl);
      
      const extractedCoords = await extractCoordinatesFromUrl(routeUrl);
      
      if (extractedCoords.length >= 2) {
        // Get full route from OSRM
        const fullRoute = await getOSRMRoute(extractedCoords[0], extractedCoords[extractedCoords.length - 1]);
        setCoordinates(fullRoute);
        
        // Update map center to the start point
        if (fullRoute.length > 0) {
          setMapCenter([fullRoute[0].lat, fullRoute[0].lng]);
          setMapZoom(15);
        }
        
        console.log('Route processed successfully:', fullRoute.length, 'coordinates');
      } else {
        setCoordinates(extractedCoords);
        if (extractedCoords.length > 0) {
          setMapCenter([extractedCoords[0].lat, extractedCoords[0].lng]);
          setMapZoom(15);
        }
      }
    } catch (error) {
      console.error('Error processing route URL:', error);
    } finally {
      setIsProcessingRoute(false);
    }
  };

  // Calculate distance between two coordinates in meters
  const calculateDistance = (coord1: Coordinate, coord2: Coordinate): number => {
    const R = 6371e3; // Earth's radius in meters
    const φ1 = coord1.lat * Math.PI / 180;
    const φ2 = coord2.lat * Math.PI / 180;
    const Δφ = (coord2.lat - coord1.lat) * Math.PI / 180;
    const Δλ = (coord2.lng - coord1.lng) * Math.PI / 180;

    const a = Math.sin(Δφ/2) * Math.sin(Δφ/2) +
              Math.cos(φ1) * Math.cos(φ2) *
              Math.sin(Δλ/2) * Math.sin(Δλ/2);
    const c = 2 * Math.atan2(Math.sqrt(a), Math.sqrt(1-a));

    return R * c;
  };

  // Calculate bearing between two coordinates
  const calculateBearing = (coord1: Coordinate, coord2: Coordinate): number => {
    console.log('=== calculateBearing ENTRY ===');
    console.log('coord1:', coord1);
    console.log('coord2:', coord2);
    console.log('coord1 type:', typeof coord1);
    console.log('coord2 type:', typeof coord2);
    
    // Validate inputs before any property access
    if (!coord1 || !coord2) {
      console.error('calculateBearing: One or both coordinates are null/undefined:', { coord1, coord2 });
      throw new Error('Invalid coordinates provided to calculateBearing');
    }
    
    if (typeof coord1.lng !== 'number' || typeof coord1.lat !== 'number' || 
        typeof coord2.lng !== 'number' || typeof coord2.lat !== 'number') {
      console.error('calculateBearing: Invalid coordinate types:', { 
        coord1: { lng: typeof coord1.lng, lat: typeof coord1.lat },
        coord2: { lng: typeof coord2.lng, lat: typeof coord2.lat }
      });
      throw new Error('Invalid coordinate types provided to calculateBearing');
    }
    
    console.log('calculateBearing called with:', { coord1, coord2 });
    
    const Δλ = (coord2.lng - coord1.lng) * Math.PI / 180;
    const y = Math.sin(Δλ) * Math.cos(coord2.lat * Math.PI / 180);
    const x = Math.cos(coord1.lat * Math.PI / 180) * Math.sin(coord2.lat * Math.PI / 180) -
              Math.sin(coord1.lat * Math.PI / 180) * Math.cos(coord2.lat * Math.PI / 180) * Math.cos(Δλ);
    const bearing = Math.atan2(y, x);
    return (bearing * 180 / Math.PI + 360) % 360;
  };

  // Get direction name based on bearing
  const getDirectionName = (bearing: number): string => {
    const directions = ['N', 'NE', 'E', 'SE', 'S', 'SW', 'W', 'NW'];
    const index = Math.round(bearing / 45) % 8;
    return directions[index];
  };

  // Send coordinate to AI with LangFlow API
  const sendCoordinateToAI = async (coord: Coordinate, currentIndex?: number) => {
    // Final safety check to prevent narratives during conversation
    if (isUserInputActiveRef.current) {
      console.warn('[sendCoordinateToAI] Blocked narrative request because user input is active.');
      return;
    }

    // Prevent duplicate API calls
    if (isApiCallInProgressRef.current) {
      console.log('API call already in progress, skipping...');
      return;
    }
    
    isApiCallInProgressRef.current = true;
    
    try {
      console.log('Sending coordinate to LangFlow:', coord);
      
      // Determine walking context
      let walkingContext = '';
      let directionInfo = '';
      
      // Calculate total route distance
      let totalRouteDistance = 0;
<<<<<<< HEAD
      try {
        for (let i = 0; i < coordinates.length - 1; i++) {
          if (coordinates[i] && coordinates[i + 1]) {
            totalRouteDistance += calculateDistance(coordinates[i], coordinates[i + 1]);
          }
        }
      } catch (error) {
        console.warn('Error calculating total route distance:', error);
        totalRouteDistance = 1000; // Fallback distance
      }
      
      // Check if this is start, end, or during walking based on coordinate position
      const distanceTraveled = totalDistanceTraveledRef.current;
      const progressPercentage = (distanceTraveled / totalRouteDistance) * 100;
      
      // Use the passed index or fall back to state
      const indexToUse = currentIndex !== undefined ? currentIndex : currentCoordinateIndex;
      
      console.log(`AI Context Debug - Distance traveled: ${distanceTraveled}m, Total route: ${totalRouteDistance}m, Progress: ${progressPercentage.toFixed(1)}%, Current index: ${indexToUse}`);
      console.log(`Context conditions - indexToUse === 0: ${indexToUse === 0}, progressPercentage >= 95: ${progressPercentage >= 95}`);
      
      if (indexToUse === 0) { // First coordinate only
=======
      for (let i = 0; i < coordinates.length - 1; i++) {
        totalRouteDistance += calculateDistance(coordinates[i], coordinates[i + 1]);
      }
      
      // Check if this is start, end, or during walking based on distance traveled
      const distanceTraveled = totalDistanceTraveledRef.current;
      const progressPercentage = (distanceTraveled / totalRouteDistance) * 100;
      
      console.log(`AI Context Debug - Distance traveled: ${distanceTraveled}m, Total route: ${totalRouteDistance}m, Progress: ${progressPercentage.toFixed(1)}%`);
      
      if (distanceTraveled < 50) { // Within first 50 meters
>>>>>>> 31ad0458
        walkingContext = 'START of route';
        console.log('AI Context: START of route');
      } else if (progressPercentage >= 95) { // Within last 5% of route
        walkingContext = 'END of route';
        console.log('AI Context: END of route');
      } else {
        walkingContext = 'WALKING along route';
        console.log('AI Context: WALKING along route');
        
        // Calculate direction and turning information
        const prevCoord = indexToUse > 0 ? coordinates[indexToUse - 1] : null;
        const currentCoord = coord;
        const nextCoord = indexToUse < coordinates.length - 1 ? coordinates[indexToUse + 1] : null;
        
        console.log('Direction calculation debug:', {
          currentCoordinateIndex: indexToUse,
          coordinatesLength: coordinates.length,
          prevCoord,
          currentCoord,
          nextCoord,
          prevCoordValid: prevCoord && typeof prevCoord.lng === 'number' && typeof prevCoord.lat === 'number',
          currentCoordValid: currentCoord && typeof currentCoord.lng === 'number' && typeof currentCoord.lat === 'number',
          nextCoordValid: nextCoord && typeof nextCoord.lng === 'number' && typeof nextCoord.lat === 'number'
        });
        
        // Debug: Check if coordinates array has undefined values
        if (indexToUse > 0 && indexToUse < coordinates.length) {
          console.log('Coordinates array debug:', {
            'coordinates[indexToUse - 1]': coordinates[indexToUse - 1],
            'coordinates[indexToUse]': coordinates[indexToUse],
            'coordinates[indexToUse + 1]': coordinates[indexToUse + 1]
          });
        }
        
        // Calculate current direction (bearing) - only if we have valid coordinates
        try {
          if (prevCoord && currentCoord && 
              typeof prevCoord.lng === 'number' && typeof prevCoord.lat === 'number' &&
              typeof currentCoord.lng === 'number' && typeof currentCoord.lat === 'number') {
            
            console.log('About to call calculateBearing with prevCoord and currentCoord:', { prevCoord, currentCoord });
            const currentBearing = calculateBearing(prevCoord, currentCoord);
            const directionName = getDirectionName(currentBearing);
            
            // Check if turning - only if we have a next coordinate
            if (nextCoord && 
                typeof nextCoord.lng === 'number' && typeof nextCoord.lat === 'number') {
              
              console.log('About to call calculateBearing with currentCoord and nextCoord:', { currentCoord, nextCoord });
              const nextBearing = calculateBearing(currentCoord, nextCoord);
              const bearingDiff = Math.abs(nextBearing - currentBearing);
              
              if (bearingDiff > 30) {
                const turnDirection = nextBearing > currentBearing ? 'right' : 'left';
                directionInfo = `, heading ${directionName}, turning ${turnDirection}`;
              } else {
                directionInfo = `, heading ${directionName}`;
              }
            } else {
              directionInfo = `, heading ${directionName}`;
            }
          }
        } catch (error) {
          console.warn('Error calculating direction info:', error);
          directionInfo = ''; // Fallback to empty direction info
        }
      }
      
      const payload = {
        "input_value": `Current coordinates: ${coord.lat}, ${coord.lng}. Walking pace: ${currentPaceRef.current} km/h. Status: ${walkingContext}. Last direction: ${directionInfo}.`,
        "output_type": "chat",
        "input_type": "chat",
        "session_id": "walkradio_user"
      };

      const options = {
        method: 'POST',
        headers: {
          'Content-Type': 'application/json'
        },
        body: JSON.stringify(payload)
      };

      const response = await fetch('http://localhost:7860/api/v1/run/af5dbb48-ecb9-46ff-98cd-37ebd6d9b915', options);

      if (!response.ok) {
        throw new Error(`HTTP error! status: ${response.status}`);
      }

      const data = await response.json();
      console.log('LangFlow response:', data);

      let aiMessage = 'No response from AI';
      let aiResponseType: AIResponse['type'] = 'narrative';

      if (data.outputs && data.outputs.length > 0) {
        const output = data.outputs[0];
        
        if (output.outputs && output.outputs.length > 0) {
          const result = output.outputs[0];
          const rawMessage = result.results?.message?.text;

          if (rawMessage) {
            try {
              const parsedResponse = JSON.parse(rawMessage);
              aiMessage = parsedResponse.text || 'Could not parse text from AI response.';
              aiResponseType = parsedResponse.response_type === 'conversation' ? 'conversation' : 'narrative';
            } catch(e) {
              console.warn("Could not parse AI response as JSON, treating as plain text.", e);
              aiMessage = rawMessage;
              aiResponseType = 'narrative'; // Fallback for this function
            }
          }
        }
      }

      const newResponse: AIResponse = {
        timestamp: new Date().toLocaleTimeString(),
        message: aiMessage,
        type: aiResponseType
      };
      
      // Check if this is a duplicate of the last response
      const isDuplicate = lastResponseRef.current === aiMessage;

      if (!isDuplicate) {
        lastResponseRef.current = aiMessage;
        setAiResponses(prev => [newResponse, ...prev]);
        console.log('AI response received:', newResponse.message);
      } else {
        console.log('Duplicate response detected, not adding to state');
      }
    } catch (error) {
      console.error('Error sending coordinate to LangFlow:', error);
      const errorResponse: AIResponse = {
        timestamp: new Date().toLocaleTimeString(),
        message: `Error: ${error instanceof Error ? error.message : 'Unknown error'} - Make sure LangFlow is running on localhost:7860`,
        type: 'narrative'
      };
      setAiResponses(prev => [errorResponse, ...prev]);
    } finally {
      isApiCallInProgressRef.current = false;
    }
  };

  // Update coordinate position every second based on current pace
  const updateCoordinatePosition = () => {
    if (walkingStateRef.current !== 'walking') {
      return;
    }

    // Calculate distance to travel in 1 second using the current pace ref
    const walkingSpeed = currentPaceRef.current / 3.6; // Convert km/h to m/s
    const distanceThisSecond = walkingSpeed; // Distance in meters per second
    
    // Add to total distance traveled
    totalDistanceTraveledRef.current += distanceThisSecond;
    
    console.log(`=== COORDINATE UPDATE ===`);
    console.log(`Current pace: ${currentPaceRef.current} km/h, Walking speed: ${walkingSpeed} m/s, Distance this second: ${distanceThisSecond} meters`);
    console.log(`Total distance traveled: ${totalDistanceTraveledRef.current} meters`);
    
    // Find the position along the route based on total distance traveled
    let accumulatedDistance = 0;
    for (let i = 0; i < coordinates.length - 1; i++) {
      const segmentDistance = calculateDistance(coordinates[i], coordinates[i + 1]);
      
      if (accumulatedDistance + segmentDistance >= totalDistanceTraveledRef.current) {
        // Interpolate between coordinates
        const remainingDistance = totalDistanceTraveledRef.current - accumulatedDistance;
        const progress = remainingDistance / segmentDistance;
        
        const coord1 = coordinates[i];
        const coord2 = coordinates[i + 1];
        const interpolatedCoord: Coordinate = {
          lng: coord1.lng + (coord2.lng - coord1.lng) * progress,
          lat: coord1.lat + (coord2.lat - coord1.lat) * progress
        };
        
        console.log(`Interpolated position: ${interpolatedCoord.lat}, ${interpolatedCoord.lng} at segment ${i}`);
        setCurrentCoordinate(interpolatedCoord);
        setCurrentCoordinateIndex(i);
        
        // Check AI request with the current interpolated coordinate and index
        checkAndSendAiRequest(interpolatedCoord, i);
        return;
      }
      
      accumulatedDistance += segmentDistance;
    }
    
    // If we've gone past all coordinates, stop the simulation
    console.log('Reached end of route, stopping simulation');
    setWalkingState('stopped');
    setCurrentCoordinate(coordinates[coordinates.length - 1]);
    setCurrentCoordinateIndex(coordinates.length - 1);
    if (walkingIntervalRef.current) {
      clearInterval(walkingIntervalRef.current);
      walkingIntervalRef.current = null;
    }
    if (coordinateIntervalRef.current) {
      clearInterval(coordinateIntervalRef.current);
      coordinateIntervalRef.current = null;
    }
  };

  // Check if we should send AI request (every 20 seconds)
<<<<<<< HEAD
  const checkAndSendAiRequest = (currentCoord?: Coordinate, currentIndex?: number) => {
    // Don't send coordinate updates if user input mode is active
    if (isUserInputActiveRef.current) {
=======
  const checkAndSendAiRequest = (currentCoord?: Coordinate) => {
    // Don't send coordinate updates if user input mode is active
    if (isUserInputActive) {
>>>>>>> 31ad0458
      console.log('Skipping coordinate AI request - user input mode is active');
      return;
    }

    const currentTime = Date.now();
    const timeSinceLastAiCall = currentTime - lastAiCallTimeRef.current;
    
    // Use the passed coordinate or fall back to state
    const coordToUse = currentCoord || currentCoordinate;
    
    console.log(`AI check - Time since last call: ${timeSinceLastAiCall}ms, Current coordinate:`, coordToUse);
    
    if (timeSinceLastAiCall >= 20000 && coordToUse) { // 20 seconds
      console.log('Sending AI request - 20 seconds have passed');
      sendCoordinateToAI(coordToUse, currentIndex);
      lastAiCallTimeRef.current = currentTime;
      setNextAiCallTime(currentTime + 20000); // Set next AI call time
    } else if (timeSinceLastAiCall >= 20000 && !coordToUse) {
      console.log('20 seconds passed but no current coordinate available');
    } else {
      const remainingTime = 20000 - timeSinceLastAiCall;
      console.log(`Waiting for AI request - ${remainingTime}ms remaining`);
      setNextAiCallTime(lastAiCallTimeRef.current + 20000);
    }
  };

  // Start walking simulation
  const startWalking = () => {
    if (coordinates.length === 0) {
      alert('Please enter a route URL first');
      return;
    }

    if (walkingState === 'walking') {
      console.log('Already walking, not starting new simulation');
      return;
    }

    // Clear any existing intervals first
    if (walkingIntervalRef.current) {
      console.log('Clearing existing walking interval');
      clearInterval(walkingIntervalRef.current);
      walkingIntervalRef.current = null;
    }
    if (coordinateIntervalRef.current) {
      console.log('Clearing existing coordinate interval');
      clearInterval(coordinateIntervalRef.current);
      coordinateIntervalRef.current = null;
    }

    setWalkingState('walking');
    setCurrentCoordinateIndex(0);
    setCurrentCoordinate(coordinates[0]);
    setAiResponses([]);
    lastAiCallTimeRef.current = Date.now();
    totalDistanceTraveledRef.current = 0; // Reset total distance traveled
    setNextAiCallTime(Date.now() + 20000); // Set initial next AI call time

    // Send first coordinate immediately with START context
    console.log('Sending first AI call with START context');
<<<<<<< HEAD
    sendCoordinateToAI(coordinates[0], 0);
=======
    sendCoordinateToAI(coordinates[0]);
>>>>>>> 31ad0458

    // Set up interval for coordinate updates - every 1 second
    console.log('Creating coordinate update interval - every 1 second');
    coordinateIntervalRef.current = setInterval(() => {
      updateCoordinatePosition();
    }, 1000);
  };

  // Pause walking simulation
  const pauseWalking = () => {
    console.log('Pausing walking simulation');
    setWalkingState('paused');
          if (walkingIntervalRef.current) {
            clearInterval(walkingIntervalRef.current);
            walkingIntervalRef.current = null;
          }
    if (coordinateIntervalRef.current) {
      clearInterval(coordinateIntervalRef.current);
      coordinateIntervalRef.current = null;
    }
  };

  // Continue walking simulation
  const continueWalking = () => {
    console.log('Continuing walking simulation');
    if (walkingState !== 'paused') {
      console.log('Not paused, cannot continue');
      return;
    }

    setWalkingState('walking');
    
    // Set up interval for coordinate updates - every 1 second
    console.log('Creating coordinate update interval - every 1 second');
    coordinateIntervalRef.current = setInterval(() => {
      updateCoordinatePosition();
    }, 1000);
  };

  // Stop walking simulation
  const stopWalking = () => {
    console.log('Stopping walking simulation');
    setWalkingState('stopped');
    if (walkingIntervalRef.current) {
      clearInterval(walkingIntervalRef.current);
      walkingIntervalRef.current = null;
    }
    if (coordinateIntervalRef.current) {
      clearInterval(coordinateIntervalRef.current);
      coordinateIntervalRef.current = null;
    }
  };

  // Get button text and action based on current state
  const getButtonConfig = () => {
    switch (walkingState) {
      case 'stopped':
        return {
          primaryText: 'Start Walking',
          primaryAction: startWalking,
          primaryClass: 'start',
          secondaryText: null,
          secondaryAction: null,
          secondaryClass: null
        };
      case 'walking':
        return {
          primaryText: 'Pause',
          primaryAction: pauseWalking,
          primaryClass: 'pause',
          secondaryText: 'Stop',
          secondaryAction: stopWalking,
          secondaryClass: 'stop'
        };
      case 'paused':
        return {
          primaryText: 'Continue',
          primaryAction: continueWalking,
          primaryClass: 'continue',
          secondaryText: 'Stop',
          secondaryAction: stopWalking,
          secondaryClass: 'stop'
        };
      default:
        return {
          primaryText: 'Start Walking',
          primaryAction: startWalking,
          primaryClass: 'start',
          secondaryText: null,
          secondaryAction: null,
          secondaryClass: null
        };
    }
  };

  const buttonConfig = getButtonConfig();

  // Cleanup on unmount
  useEffect(() => {
    return () => {
      if (walkingIntervalRef.current) {
        clearInterval(walkingIntervalRef.current);
        walkingIntervalRef.current = null;
      }
      if (coordinateIntervalRef.current) {
        clearInterval(coordinateIntervalRef.current);
        coordinateIntervalRef.current = null;
      }
      if (userInputTimeoutRef.current) {
        clearTimeout(userInputTimeoutRef.current);
        userInputTimeoutRef.current = null;
      }
<<<<<<< HEAD
      if (countdownIntervalRef.current) {
        clearInterval(countdownIntervalRef.current);
        countdownIntervalRef.current = null;
      }
=======
>>>>>>> 31ad0458
    };
  }, []);

  // Countdown logic
  const startCountdown = () => {
    // Clear any previous interval before starting a new one.
    if (countdownIntervalRef.current) {
      clearInterval(countdownIntervalRef.current);
      countdownIntervalRef.current = null;
    }
    
    console.log('[COUNTDOWN] Starting 30s countdown.');
    setCountdown(30);
  
    const intervalId = setInterval(() => {
      // We use setCountdown's functional update to avoid stale `countdown` values.
      setCountdown(currentCountdown => {
        if (currentCountdown === null || currentCountdown <= 1) {
          // Countdown finished.
          clearInterval(intervalId); // Clear this specific interval using its ID from closure.
  
          // It's possible another interval was started, so we only nullify the ref if it's us.
          if (countdownIntervalRef.current === intervalId) {
            countdownIntervalRef.current = null;
          }
          
          console.log('[COUNTDOWN] Finishing. Setting state and ref to false.');
          setIsUserInputActive(false);
          isUserInputActiveRef.current = false;
          
          console.log('Countdown finished, resuming coordinate sending.');
          return null; // This will set the countdown state to null.
        }
        // Decrement the countdown.
        return currentCountdown - 1;
      });
    }, 1000);
  
    // Store the new interval ID in the ref.
    countdownIntervalRef.current = intervalId;
  };

  // Handle map click for point selection
  const handleMapClick = (event: L.LeafletMouseEvent) => {
    if (!isMapSelectionMode) return;
    
    const { lat, lng } = event.latlng;
    const clickedCoord: Coordinate = { lat, lng };
    
    if (mapSelectionStep === 'start') {
      setSelectedStartPoint(clickedCoord);
      setMapSelectionStep('end');
      console.log('Start point selected:', clickedCoord);
    } else {
      setSelectedEndPoint(clickedCoord);
      setMapSelectionStep('start');
      console.log('End point selected:', clickedCoord);
      
      // Generate route from selected points
      if (selectedStartPoint) {
        generateRouteFromPoints(selectedStartPoint, clickedCoord);
      }
    }
  };

  // Generate route from selected start and end points
  const generateRouteFromPoints = async (start: Coordinate, end: Coordinate) => {
    try {
      setIsProcessingRoute(true);
      console.log('Generating route from selected points:', start, 'to', end);
      
      // Get full route from OSRM
      const fullRoute = await getOSRMRoute(start, end);
      setCoordinates(fullRoute);
      
      // Update map center to the start point
      if (fullRoute.length > 0) {
        setMapCenter([fullRoute[0].lat, fullRoute[0].lng]);
        setMapZoom(15);
      }
      
      console.log('Route generated successfully:', fullRoute.length, 'coordinates');
    } catch (error) {
      console.error('Error generating route from points:', error);
    } finally {
      setIsProcessingRoute(false);
    }
  };

  // Reset map selection
  const resetMapSelection = () => {
    setSelectedStartPoint(null);
    setSelectedEndPoint(null);
    setMapSelectionStep('start');
    setIsMapSelectionMode(false);
  };

  // Handle user input submission
  const handleUserInputSubmit = async (e: React.FormEvent) => {
    e.preventDefault();
    if (!userMessage.trim()) return;

<<<<<<< HEAD
    // Stop any existing countdown IMMEDIATELY.
    if (countdownIntervalRef.current) {
      clearInterval(countdownIntervalRef.current);
      countdownIntervalRef.current = null;
    }
    setCountdown(null);

    // Activate user input mode and pause coordinate sending
    console.log(`[SUBMIT] User input mode ref BEFORE: ${isUserInputActiveRef.current}`);
    setIsUserInputActive(true);
    isUserInputActiveRef.current = true; // Set ref immediately
    console.log(`[SUBMIT] User input mode ref AFTER: ${isUserInputActiveRef.current}`);
    console.log('User input mode activated, pausing coordinate sending');

    // Immediately show user's message in conversation area
    const userInputResponse: AIResponse = {
      timestamp: new Date().toLocaleTimeString(),
      message: userMessage,
      type: 'user-input',
      userMessage: userMessage
    };
    setAiResponses(prev => [userInputResponse, ...prev]);

    // Show loading state immediately after user message
    const loadingResponse: AIResponse = {
      timestamp: new Date().toLocaleTimeString(),
      message: 'AI is thinking...',
      type: 'loading'
    };
    setAiResponses(prev => [loadingResponse, ...prev]);

    // Store the user message for the AI call
    const messageToSend = userMessage;
    
    // Clear the input immediately
    setUserMessage('');

    // Send user message to AI
    await sendUserMessageToAI(messageToSend);
=======
    // Activate user input mode and pause coordinate sending
    setIsUserInputActive(true);
    console.log('User input mode activated, pausing coordinate sending');

    // Clear any existing timeout
    if (userInputTimeoutRef.current) {
      clearTimeout(userInputTimeoutRef.current);
    }

    // Send user message to AI
    await sendUserMessageToAI(userMessage);
    
    // Clear the input
    setUserMessage('');

    // Set 30-second timeout to resume coordinate sending
    userInputTimeoutRef.current = setTimeout(() => {
      setIsUserInputActive(false);
      console.log('User input timeout expired, resuming coordinate sending');
    }, 30000);
>>>>>>> 31ad0458
  };

  // Send user message to AI
  const sendUserMessageToAI = async (message: string) => {
    try {
      console.log('Sending user message to AI:', message);
      
      const payload = {
        "input_value": `User message: ${message}. Current coordinates: ${currentCoordinate?.lat}, ${currentCoordinate?.lng}. Walking pace: ${currentPaceRef.current} km/h.`,
        "output_type": "chat",
        "input_type": "chat",
        "session_id": "walkradio_user"
      };

      const options = {
        method: 'POST',
        headers: {
          'Content-Type': 'application/json'
        },
        body: JSON.stringify(payload)
      };

      const response = await fetch('http://localhost:7860/api/v1/run/af5dbb48-ecb9-46ff-98cd-37ebd6d9b915', options);

      if (!response.ok) {
        throw new Error(`HTTP error! status: ${response.status}`);
      }

      const data = await response.json();
      console.log('AI response to user message:', data);

      let aiMessage = 'No response from AI';
<<<<<<< HEAD
      let aiResponseType: AIResponse['type'] = 'conversation';
=======
>>>>>>> 31ad0458

      if (data.outputs && data.outputs.length > 0) {
        const output = data.outputs[0];
        
        if (output.outputs && output.outputs.length > 0) {
          const result = output.outputs[0];
<<<<<<< HEAD
          const rawMessage = result.results?.message?.text;

          if (rawMessage) {
            try {
              const parsedResponse = JSON.parse(rawMessage);
              aiMessage = parsedResponse.text || 'Could not parse text from AI response.';
              aiResponseType = parsedResponse.response_type === 'conversation' ? 'conversation' : 'narrative';
            } catch (e) {
              console.warn("Could not parse AI response as JSON, treating as plain text.", e);
              aiMessage = rawMessage;
              aiResponseType = 'conversation'; // Fallback for this function
            }
          }
=======
          aiMessage = result.results.message.text;
>>>>>>> 31ad0458
        }
      }

      const newResponse: AIResponse = {
        timestamp: new Date().toLocaleTimeString(),
<<<<<<< HEAD
        message: aiMessage,
        type: aiResponseType,
        userMessage: message
      };
      
      // Remove the loading state and add the AI response
      setAiResponses(prev => {
        const filtered = prev.filter(response => response.type !== 'loading');
        return [newResponse, ...filtered];
      });
      
      // Reset the 30-second timeout after AI responds
      if (isUserInputActiveRef.current) {
        console.log('AI responded during user conversation, starting 30-second countdown.');
        startCountdown();
      }
      
      console.log('User conversation response received');
    } catch (error) {
      console.error('Error sending user message to AI:', error);
      
      // Remove the loading state and add the error response
      setAiResponses(prev => {
        const filtered = prev.filter(response => response.type !== 'loading');
        const errorResponse: AIResponse = {
          timestamp: new Date().toLocaleTimeString(),
          message: `Error: ${error instanceof Error ? error.message : 'Unknown error'} - Make sure LangFlow is running on localhost:7860`,
          type: 'conversation',
          userMessage: message
        };
        return [errorResponse, ...filtered];
      });
      
      // Also reset timeout on error to allow retry
      if (isUserInputActiveRef.current) {
        console.log('Error occurred during user conversation, starting 30-second countdown.');
        startCountdown();
      }
=======
        message: `You: ${message}\n\nAI: ${aiMessage}`
      };
      
      setAiResponses(prev => [newResponse, ...prev]);
      console.log('User conversation response received');
    } catch (error) {
      console.error('Error sending user message to AI:', error);
      const errorResponse: AIResponse = {
        timestamp: new Date().toLocaleTimeString(),
        message: `You: ${message}\n\nError: ${error instanceof Error ? error.message : 'Unknown error'} - Make sure LangFlow is running on localhost:7860`
      };
      setAiResponses(prev => [errorResponse, ...prev]);
>>>>>>> 31ad0458
    }
  };

  return (
    <div className="App">
      <header className="App-header">
        <h1>WalkRadio - AI Walking Companion</h1>
      </header>

      <div className="main-container">
        {/* Input Section */}
        <div className="input-section">
          {/* Route Selection Method */}
          <div className="route-method-selector">
            <div className="method-tabs">
              <button
                type="button"
                className={`method-tab ${!isMapSelectionMode ? 'active' : ''}`}
                onClick={() => {
                  setIsMapSelectionMode(false);
                  resetMapSelection();
                }}
              >
                Paste BRouter URL
              </button>
              <button
                type="button"
                className={`method-tab ${isMapSelectionMode ? 'active' : ''}`}
                onClick={() => {
                  setIsMapSelectionMode(true);
                  setMapSelectionStep('start');
                }}
              >
                Select on Map
              </button>
            </div>
          </div>

          {/* URL Input Method */}
          {!isMapSelectionMode && (
          <div className="input-group">
              <label htmlFor="routeUrl">BRouter Route URL:</label>
            <div className="brouter-help">
              <p>Create your route at <a href="https://brouter.damsy.net/" target="_blank" rel="noopener noreferrer">BRouter Map</a></p>
              <small>1. Go to BRouter Map 2. Draw your route 3. Copy the URL 4. Paste it here</small>
            </div>
            <input
              id="routeUrl"
              type="text"
              value={routeUrl}
              onChange={handleUrlChange}
              onPaste={(e) => {
                const pastedText = e.clipboardData.getData('text');
                setRouteUrl(pastedText);
                
                // Validate and process immediately on paste
                const isValid = validateBRouterUrl(pastedText);
                setIsValidUrl(isValid);
                
                if (isValid && !isProcessingRoute) {
                  setTimeout(() => {
                    processRouteUrl();
                  }, 100);
                }
              }}
              placeholder="https://brouter.damsy.net/..."
              className={`route-input ${!isValidUrl && routeUrl.trim() !== '' ? 'invalid-url' : ''} ${isProcessingRoute ? 'processing' : ''}`}
            />
          </div>
          )}

          {/* Map Selection Method */}
          {isMapSelectionMode && (
            <div className="map-selection-panel">
              <div className="selection-instructions">
                <h4>Select Your Route Points</h4>
                <div className="instruction-step">
                  <span className="step-number">1</span>
                  <span className="step-text">
                    {mapSelectionStep === 'start' 
                      ? 'Click on the map to select your start point' 
                      : 'Click on the map to select your end point'
                    }
                  </span>
                </div>
                {selectedStartPoint && (
                  <div className="selected-points">
                    <div className="point-item">
                      <span className="point-label start">Start Point:</span>
                      <span className="point-coords">
                        {selectedStartPoint.lat.toFixed(6)}, {selectedStartPoint.lng.toFixed(6)}
                      </span>
                    </div>
                    {selectedEndPoint && (
                      <div className="point-item">
                        <span className="point-label end">End Point:</span>
                        <span className="point-coords">
                          {selectedEndPoint.lat.toFixed(6)}, {selectedEndPoint.lng.toFixed(6)}
                        </span>
                      </div>
                    )}
                  </div>
                )}
                {selectedStartPoint && selectedEndPoint && (
                  <div className="route-ready">
                    <p>Route ready! You can now start walking.</p>
                  </div>
                )}
              </div>
            </div>
          )}

          <div className="input-group">
            <label htmlFor="walkingPace">Walking Pace (km/h):</label>
            <div className="pace-input-container">
              <button 
                type="button" 
                className="pace-btn pace-down"
                onClick={() => setWalkingPace(prev => Math.max(0.5, prev - 0.5))}
                disabled={walkingPace <= 0.5}
              >
                -
              </button>
            <input
              id="walkingPace"
              type="number"
              value={walkingPace}
              onChange={(e) => setWalkingPace(Number(e.target.value))}
                min="0.5"
              max="50"
                step="0.5"
              className="pace-input"
                placeholder="20.0"
              />
              <span className="pace-unit">km/h</span>
              <button 
                type="button" 
                className="pace-btn pace-up"
                onClick={() => setWalkingPace(prev => Math.min(50, prev + 0.5))}
                disabled={walkingPace >= 50}
              >
                +
              </button>
            </div>
          </div>

          {/* Walking Status Display */}
          <div className="walking-status-dropdown">
            <button 
              className="dropdown-toggle"
              onClick={() => setShowWalkingStatus(!showWalkingStatus)}
            >
              Walking Status {showWalkingStatus ? '▼' : '▶'}
            </button>
            {showWalkingStatus && (
              <div className="walking-status">
                <h3>Walking Status</h3>
                <div className="status-grid">
                  <div className="status-item">
                    <span className="status-label">State:</span>
                    <span className={`status-value status-${walkingState}`}>
                      {walkingState.charAt(0).toUpperCase() + walkingState.slice(1)}
                    </span>
                  </div>
                  <div className="status-item">
                    <span className="status-label">Current Pace:</span>
                    <span className="status-value">{walkingPace} km/h</span>
                  </div>
                  <div className="status-item">
                    <span className="status-label">Coordinate Updates:</span>
                    <span className="status-value">Every 1 second</span>
                  </div>
                  <div className="status-item">
                    <span className="status-label">AI Updates:</span>
                    <span className="status-value">Every 20 seconds</span>
                  </div>
                  {walkingState === 'walking' && nextAiCallTime > 0 && (
                    <div className="status-item">
                      <span className="status-label">Next AI Call:</span>
                      <span className="status-value">
                        {Math.max(0, Math.ceil((nextAiCallTime - Date.now()) / 1000))}s
                      </span>
                    </div>
                  )}
                  {currentCoordinate && (
                    <div className="status-item">
                      <span className="status-label">Current Position:</span>
                      <span className="status-value">
                        {currentCoordinate.lat.toFixed(6)}, {currentCoordinate.lng.toFixed(6)}
                      </span>
                    </div>
                  )}
                </div>
              </div>
            )}
          </div>

          <div className="control-buttons">
            <button
              onClick={buttonConfig.primaryAction}
              className={`walk-btn ${buttonConfig.primaryClass}`}
            >
              {buttonConfig.primaryText}
            </button>
            {buttonConfig.secondaryText && (
              <button
                onClick={buttonConfig.secondaryAction}
                className={`walk-btn ${buttonConfig.secondaryClass}`}
              >
                {buttonConfig.secondaryText}
              </button>
            )}
          </div>
        </div>

        {/* Map Section */}
        <div className="map-section">
          <h3>Route Map</h3>
          <div className="map-container">
            <MapContainer
              center={mapCenter}
              zoom={mapZoom}
              style={{ height: '400px', width: '100%' }}
            >
              <TileLayer
                url="https://tile.openstreetmap.org/{z}/{x}/{y}.png"
                attribution='&copy; <a href="https://www.openstreetmap.org/copyright">OpenStreetMap</a> contributors'
              />
              
              {/* Route line */}
              {coordinates.length > 1 && (
                <Polyline
                  positions={coordinates.map(coord => [coord.lat, coord.lng])}
                  color="blue"
                  weight={3}
                  opacity={0.7}
                />
              )}
              
              {/* Start marker */}
              {coordinates.length > 0 && (
                <Marker
                  position={[coordinates[0].lat, coordinates[0].lng]}
                  icon={startIcon}
                >
                  <Popup>Start Point</Popup>
                </Marker>
              )}
              
              {/* End marker */}
              {coordinates.length > 1 && (
                <Marker
                  position={[coordinates[coordinates.length - 1].lat, coordinates[coordinates.length - 1].lng]}
                  icon={endIcon}
                >
                  <Popup>End Point</Popup>
                </Marker>
              )}
              
              {/* Current position marker */}
              {currentCoordinate && (
                <Marker
                  position={[currentCoordinate.lat, currentCoordinate.lng]}
                  icon={currentIcon}
                >
                  <Popup>Current Position</Popup>
                </Marker>
              )}
              
              {/* Selected start point marker */}
              {selectedStartPoint && (
                <Marker
                  position={[selectedStartPoint.lat, selectedStartPoint.lng]}
                  icon={startIcon}
                >
                  <Popup>Selected Start Point</Popup>
                </Marker>
              )}
              
              {/* Selected end point marker */}
              {selectedEndPoint && (
                <Marker
                  position={[selectedEndPoint.lat, selectedEndPoint.lng]}
                  icon={endIcon}
                >
                  <Popup>Selected End Point</Popup>
                </Marker>
              )}
              
              <MapClickHandler onMapClick={handleMapClick} isMapSelectionMode={isMapSelectionMode} />
            </MapContainer>
          </div>
          
          {/* Progress Bar */}
          <div className="progress-bar-section">
            <div className="progress-bar-container">
              <div 
                className="progress-bar-fill"
                style={{ 
                  width: `${coordinates.length > 0 ? Math.round(((currentCoordinateIndex + 1) / coordinates.length) * 100) : 0}%` 
                }}
              ></div>
            </div>
            <div className="progress-text">
              {coordinates.length > 0 ? `${Math.round(((currentCoordinateIndex + 1) / coordinates.length) * 100)}%` : '0%'}
            </div>
          </div>
        </div>

        {/* Coordinates Dropdown */}
        <div className="coordinates-dropdown">
          <button 
            className="dropdown-toggle"
            onClick={() => setShowCoordinates(!showCoordinates)}
          >
            Route Coordinates ({coordinates.length} points) {showCoordinates ? '▼' : '▶'}
          </button>
          {showCoordinates && (
            <div className="coordinates-content">
              {coordinates.length === 0 ? (
                <p>No coordinates loaded. Please enter a route URL.</p>
              ) : (
                <div className="coordinates-grid">
                  {coordinates.map((coord, index) => (
                    <div
                      key={index}
                      className={`coordinate-item ${index === currentCoordinateIndex ? 'current' : ''}`}
                    >
                      {index + 1}: {coord.lat.toFixed(6)}, {coord.lng.toFixed(6)}
                    </div>
                  ))}
                </div>
              )}
            </div>
          )}
        </div>

        {/* LangFlow AI Responses */}
        <div className="ai-section">
          <h3>LangFlow AI Responses</h3>
          
<<<<<<< HEAD
          {/* User Input Form - Always at the top */}
          <div className="user-input-section">
            <form onSubmit={handleUserInputSubmit} className="user-input-form">
              <div className="input-group">
=======
          {/* User Input Form */}
          <div className="user-input-section">
            <form onSubmit={handleUserInputSubmit} className="user-input-form">
              <div className="input-group">
                <label htmlFor="userMessage">Ask the AI anything:</label>
>>>>>>> 31ad0458
                <div className="user-input-container">
                  <input
                    id="userMessage"
                    type="text"
                    value={userMessage}
                    onChange={(e) => setUserMessage(e.target.value)}
<<<<<<< HEAD
                    placeholder="Ask the AI anything about your surroundings..."
=======
                    placeholder="Type your message here..."
>>>>>>> 31ad0458
                    className="user-message-input"
                    disabled={walkingState === 'stopped'}
                  />
                  <button
                    type="submit"
                    className="send-message-btn"
                    disabled={!userMessage.trim() || walkingState === 'stopped'}
                  >
                    Send
                  </button>
                </div>
                {isUserInputActive && (
                  <div className="user-input-status">
                    <span className="status-indicator active">User conversation active</span>
<<<<<<< HEAD
                    <span className="status-note">
                      {countdown !== null
                        ? `Coordinate updates resume in ${countdown}s`
                        : 'Coordinate updates paused'
                      }
                    </span>
=======
                    <span className="status-note">Coordinate updates paused for 30 seconds</span>
>>>>>>> 31ad0458
                  </div>
                )}
              </div>
            </form>
          </div>
          
          <div className="ai-responses">
            {aiResponses.length === 0 ? (
<<<<<<< HEAD
              <p className="no-responses">No AI responses yet. Start walking to see responses from LangFlow, or send a message below.</p>
=======
              <p className="no-responses">No AI responses yet. Start walking to see responses from LangFlow, or send a message above.</p>
>>>>>>> 31ad0458
            ) : (
              <div className="responses-container">
                {aiResponses.map((response, index) => (
                  <div key={`${response.timestamp}-${index}`} className={`ai-response ${response.type}`}>
                    {response.type !== 'user-input' && (
                      <div className="response-header">
                        <div className="response-type-indicator">
                          {response.type === 'narrative' ? (
                            <>
                              <span className="type-icon narrative">📍</span>
                              <span className="type-label">Surrounding Narrative</span>
                            </>
                          ) : response.type === 'conversation' ? (
                            <>
                              <span className="type-icon conversation">💬</span>
                              <span className="type-label">Conversation</span>
                            </>
                          ) : (
                            <>
                              <span className="type-icon loading">⏳</span>
                              <span className="type-label">AI Thinking</span>
                            </>
                          )}
                        </div>
                        <span className="timestamp">{response.timestamp}</span>
                      </div>
                    )}
                    <div className="response-message">
                      {response.type === 'conversation' ? (
                        <div className="conversation-content">
                          <div className="ai-message">
                            <span className="ai-label">AI:</span>
                            <span className="ai-text">{response.message}</span>
                          </div>
                        </div>
                      ) : response.type === 'user-input' ? (
                        <div className="conversation-content">
                          <div className="user-message">
                            <span className="user-label">You:</span>
                            <span className="user-text">{response.message}</span>
                          </div>
                        </div>
                      ) : response.type === 'loading' ? (
                        <div className="loading-content">
                          <div className="loading-message">
                            <span className="loading-text">{response.message}</span>
                            <div className="loading-dots">
                              <span></span>
                              <span></span>
                              <span></span>
                            </div>
                          </div>
                        </div>
                      ) : (
                        <div className="narrative-content">
                          {response.message}
                        </div>
                      )}
                    </div>
                  </div>
                ))}
              </div>
            )}
          </div>
        </div>
      </div>
    </div>
  );
}

export default App;<|MERGE_RESOLUTION|>--- conflicted
+++ resolved
@@ -88,10 +88,7 @@
   const [mapSelectionStep, setMapSelectionStep] = useState<'start' | 'end'>('start');
   const [userMessage, setUserMessage] = useState('');
   const [isUserInputActive, setIsUserInputActive] = useState(false);
-<<<<<<< HEAD
   const isUserInputActiveRef = useRef<boolean>(false);
-=======
->>>>>>> 31ad0458
   const userInputTimeoutRef = useRef<NodeJS.Timeout | null>(null);
   const walkingIntervalRef = useRef<NodeJS.Timeout | null>(null);
   const coordinateIntervalRef = useRef<NodeJS.Timeout | null>(null);
@@ -354,7 +351,6 @@
       
       // Calculate total route distance
       let totalRouteDistance = 0;
-<<<<<<< HEAD
       try {
         for (let i = 0; i < coordinates.length - 1; i++) {
           if (coordinates[i] && coordinates[i + 1]) {
@@ -377,26 +373,17 @@
       console.log(`Context conditions - indexToUse === 0: ${indexToUse === 0}, progressPercentage >= 95: ${progressPercentage >= 95}`);
       
       if (indexToUse === 0) { // First coordinate only
-=======
-      for (let i = 0; i < coordinates.length - 1; i++) {
-        totalRouteDistance += calculateDistance(coordinates[i], coordinates[i + 1]);
-      }
-      
-      // Check if this is start, end, or during walking based on distance traveled
-      const distanceTraveled = totalDistanceTraveledRef.current;
-      const progressPercentage = (distanceTraveled / totalRouteDistance) * 100;
-      
-      console.log(`AI Context Debug - Distance traveled: ${distanceTraveled}m, Total route: ${totalRouteDistance}m, Progress: ${progressPercentage.toFixed(1)}%`);
-      
-      if (distanceTraveled < 50) { // Within first 50 meters
->>>>>>> 31ad0458
         walkingContext = 'START of route';
+        console.log('AI Context: START of route');
+      } else if (progressPercentage >= 95) { // Within last 5% of route
         console.log('AI Context: START of route');
       } else if (progressPercentage >= 95) { // Within last 5% of route
         walkingContext = 'END of route';
         console.log('AI Context: END of route');
+        console.log('AI Context: END of route');
       } else {
         walkingContext = 'WALKING along route';
+        console.log('AI Context: WALKING along route');
         console.log('AI Context: WALKING along route');
         
         // Calculate direction and turning information
@@ -597,15 +584,9 @@
   };
 
   // Check if we should send AI request (every 20 seconds)
-<<<<<<< HEAD
   const checkAndSendAiRequest = (currentCoord?: Coordinate, currentIndex?: number) => {
     // Don't send coordinate updates if user input mode is active
     if (isUserInputActiveRef.current) {
-=======
-  const checkAndSendAiRequest = (currentCoord?: Coordinate) => {
-    // Don't send coordinate updates if user input mode is active
-    if (isUserInputActive) {
->>>>>>> 31ad0458
       console.log('Skipping coordinate AI request - user input mode is active');
       return;
     }
@@ -666,11 +647,7 @@
 
     // Send first coordinate immediately with START context
     console.log('Sending first AI call with START context');
-<<<<<<< HEAD
     sendCoordinateToAI(coordinates[0], 0);
-=======
-    sendCoordinateToAI(coordinates[0]);
->>>>>>> 31ad0458
 
     // Set up interval for coordinate updates - every 1 second
     console.log('Creating coordinate update interval - every 1 second');
@@ -783,13 +760,10 @@
         clearTimeout(userInputTimeoutRef.current);
         userInputTimeoutRef.current = null;
       }
-<<<<<<< HEAD
       if (countdownIntervalRef.current) {
         clearInterval(countdownIntervalRef.current);
         countdownIntervalRef.current = null;
       }
-=======
->>>>>>> 31ad0458
     };
   }, []);
 
@@ -892,7 +866,6 @@
     e.preventDefault();
     if (!userMessage.trim()) return;
 
-<<<<<<< HEAD
     // Stop any existing countdown IMMEDIATELY.
     if (countdownIntervalRef.current) {
       clearInterval(countdownIntervalRef.current);
@@ -932,28 +905,6 @@
 
     // Send user message to AI
     await sendUserMessageToAI(messageToSend);
-=======
-    // Activate user input mode and pause coordinate sending
-    setIsUserInputActive(true);
-    console.log('User input mode activated, pausing coordinate sending');
-
-    // Clear any existing timeout
-    if (userInputTimeoutRef.current) {
-      clearTimeout(userInputTimeoutRef.current);
-    }
-
-    // Send user message to AI
-    await sendUserMessageToAI(userMessage);
-    
-    // Clear the input
-    setUserMessage('');
-
-    // Set 30-second timeout to resume coordinate sending
-    userInputTimeoutRef.current = setTimeout(() => {
-      setIsUserInputActive(false);
-      console.log('User input timeout expired, resuming coordinate sending');
-    }, 30000);
->>>>>>> 31ad0458
   };
 
   // Send user message to AI
@@ -986,17 +937,13 @@
       console.log('AI response to user message:', data);
 
       let aiMessage = 'No response from AI';
-<<<<<<< HEAD
       let aiResponseType: AIResponse['type'] = 'conversation';
-=======
->>>>>>> 31ad0458
 
       if (data.outputs && data.outputs.length > 0) {
         const output = data.outputs[0];
         
         if (output.outputs && output.outputs.length > 0) {
           const result = output.outputs[0];
-<<<<<<< HEAD
           const rawMessage = result.results?.message?.text;
 
           if (rawMessage) {
@@ -1010,15 +957,11 @@
               aiResponseType = 'conversation'; // Fallback for this function
             }
           }
-=======
-          aiMessage = result.results.message.text;
->>>>>>> 31ad0458
         }
       }
 
       const newResponse: AIResponse = {
         timestamp: new Date().toLocaleTimeString(),
-<<<<<<< HEAD
         message: aiMessage,
         type: aiResponseType,
         userMessage: message
@@ -1057,20 +1000,6 @@
         console.log('Error occurred during user conversation, starting 30-second countdown.');
         startCountdown();
       }
-=======
-        message: `You: ${message}\n\nAI: ${aiMessage}`
-      };
-      
-      setAiResponses(prev => [newResponse, ...prev]);
-      console.log('User conversation response received');
-    } catch (error) {
-      console.error('Error sending user message to AI:', error);
-      const errorResponse: AIResponse = {
-        timestamp: new Date().toLocaleTimeString(),
-        message: `You: ${message}\n\nError: ${error instanceof Error ? error.message : 'Unknown error'} - Make sure LangFlow is running on localhost:7860`
-      };
-      setAiResponses(prev => [errorResponse, ...prev]);
->>>>>>> 31ad0458
     }
   };
 
@@ -1412,29 +1341,17 @@
         <div className="ai-section">
           <h3>LangFlow AI Responses</h3>
           
-<<<<<<< HEAD
           {/* User Input Form - Always at the top */}
           <div className="user-input-section">
             <form onSubmit={handleUserInputSubmit} className="user-input-form">
               <div className="input-group">
-=======
-          {/* User Input Form */}
-          <div className="user-input-section">
-            <form onSubmit={handleUserInputSubmit} className="user-input-form">
-              <div className="input-group">
-                <label htmlFor="userMessage">Ask the AI anything:</label>
->>>>>>> 31ad0458
                 <div className="user-input-container">
                   <input
                     id="userMessage"
                     type="text"
                     value={userMessage}
                     onChange={(e) => setUserMessage(e.target.value)}
-<<<<<<< HEAD
                     placeholder="Ask the AI anything about your surroundings..."
-=======
-                    placeholder="Type your message here..."
->>>>>>> 31ad0458
                     className="user-message-input"
                     disabled={walkingState === 'stopped'}
                   />
@@ -1449,16 +1366,12 @@
                 {isUserInputActive && (
                   <div className="user-input-status">
                     <span className="status-indicator active">User conversation active</span>
-<<<<<<< HEAD
                     <span className="status-note">
                       {countdown !== null
                         ? `Coordinate updates resume in ${countdown}s`
                         : 'Coordinate updates paused'
                       }
                     </span>
-=======
-                    <span className="status-note">Coordinate updates paused for 30 seconds</span>
->>>>>>> 31ad0458
                   </div>
                 )}
               </div>
@@ -1467,11 +1380,7 @@
           
           <div className="ai-responses">
             {aiResponses.length === 0 ? (
-<<<<<<< HEAD
               <p className="no-responses">No AI responses yet. Start walking to see responses from LangFlow, or send a message below.</p>
-=======
-              <p className="no-responses">No AI responses yet. Start walking to see responses from LangFlow, or send a message above.</p>
->>>>>>> 31ad0458
             ) : (
               <div className="responses-container">
                 {aiResponses.map((response, index) => (
